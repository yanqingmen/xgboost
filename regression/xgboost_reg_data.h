#ifndef XGBOOST_REG_DATA_H
#define XGBOOST_REG_DATA_H

/*!
 * \file xgboost_reg_data.h
 * \brief input data structure for regression and binary classification task.
 *     Format:
 *        The data should contain each data instance in each line.
 *		  The format of line data is as below:
 *        label <nonzero feature dimension> [feature index:feature value]+
 * \author Kailong Chen: chenkl198812@gmail.com, Tianqi Chen: tianqi.tchen@gmail.com
 */
#include <cstdio>
#include <vector>
#include "../booster/xgboost_data.h"
#include "../utils/xgboost_utils.h"
#include "../utils/xgboost_stream.h"

namespace xgboost{
    namespace regression{
        /*! \brief data matrix for regression content */
        struct DMatrix{
        public:
            /*! \brief feature data content */
            booster::FMatrixS data;
            /*! \brief label of each instance */
            std::vector<float> labels;
        public:
            /*! \brief default constructor */
            DMatrix(void){}

            /*! \brief get the number of instances */
            inline size_t Size() const{
                return labels.size();
            }
            /*!
            * \brief load from text file
            * \param fname name of text data
            * \param silent whether print information or not
            */
            inline void LoadText(const char* fname, bool silent = false){
                data.Clear();
                FILE* file = utils::FopenCheck(fname, "r");
                float label; bool init = true;
                char tmp[1024];
                std::vector<booster::bst_uint> findex;
                std::vector<booster::bst_float> fvalue;

                while (fscanf(file, "%s", tmp) == 1){
                    unsigned index; float value;
                    if (sscanf(tmp, "%u:%f", &index, &value) == 2){
                        findex.push_back(index); fvalue.push_back(value);
                    }
                    else{
                        if (!init){
                            labels.push_back(label);
                            data.AddRow(findex, fvalue);
                        }
                        findex.clear(); fvalue.clear();
                        utils::Assert(sscanf(tmp, "%f", &label) == 1, "invalid format");
                        init = false;
                    }
                }

                labels.push_back(label);
                data.AddRow(findex, fvalue);
                // initialize column support as well
                data.InitData();

                if (!silent){
                    printf("%ux%u matrix with %lu entries is loaded from %s\n",
                        (unsigned)data.NumRow(), (unsigned)data.NumCol(), (unsigned long)data.NumEntry(), fname);
                }
                fclose(file);
            }
            /*!
            * \brief load from binary file
            * \param fname name of binary data
            * \param silent whether print information or not
            * \return whether loading is success
            */
            inline bool LoadBinary(const char* fname, bool silent = false){
                FILE *fp = fopen64(fname, "rb");
                if (fp == NULL) return false;
                utils::FileStream fs(fp);
                data.LoadBinary(fs);
                labels.resize(data.NumRow());
                utils::Assert(fs.Read(&labels[0], sizeof(float)* data.NumRow()) != 0, "DMatrix LoadBinary");
                fs.Close();
                // initialize column support as well
                data.InitData();

                if (!silent){
                    printf("%ux%u matrix with %lu entries is loaded from %s\n",
                        (unsigned)data.NumRow(), (unsigned)data.NumCol(), (unsigned long)data.NumEntry(), fname);
                }
                return true;
            }
            /*!
            * \brief save to binary file
            * \param fname name of binary data
            * \param silent whether print information or not
            */
            inline void SaveBinary(const char* fname, bool silent = false){
                // initialize column support as well
                data.InitData();

                utils::FileStream fs(utils::FopenCheck(fname, "wb"));
                data.SaveBinary(fs);
                fs.Write(&labels[0], sizeof(float)* data.NumRow());
                fs.Close();
                if (!silent){
                    printf("%ux%u matrix with %lu entries is saved to %s\n",
                        (unsigned)data.NumRow(), (unsigned)data.NumCol(), (unsigned long)data.NumEntry(), fname);
                }
            }
            /*!
            * \brief cache load data given a file name, if filename ends with .buffer, direct load binary
            *        otherwise the function will first check if fname + '.buffer' exists,
            *        if binary buffer exists, it will reads from binary buffer, otherwise, it will load from text file,
            *        and try to create a buffer file
            * \param fname name of binary data
            * \param silent whether print information or not
            * \param savebuffer whether do save binary buffer if it is text
            */
            inline void CacheLoad(const char *fname, bool silent = false, bool savebuffer = true){
                int len = strlen(fname);
                if (len > 8 && !strcmp(fname + len - 7, ".buffer")){
                    this->LoadBinary(fname, silent); return;
                }
                char bname[1024];
                sprintf(bname, "%s.buffer", fname);
                if (!this->LoadBinary(bname, silent)){
                    this->LoadText(fname, silent);
                    if (savebuffer) this->SaveBinary(bname, silent);
                }
            }
<<<<<<< HEAD
=======
        private:
            /*! \brief update num_feature info */
            inline void UpdateInfo(void){
                this->num_feature = 0;
                for (size_t i = 0; i < data.NumRow(); i++){
                    booster::FMatrixS::Line sp = data[i];
                    for (unsigned j = 0; j < sp.len; j++){
                        if (num_feature <= sp[j].findex){
                            num_feature = sp[j].findex + 1;
                        }
                    }
                }
            }
>>>>>>> 91bb4777
        };
    };
};
#endif<|MERGE_RESOLUTION|>--- conflicted
+++ resolved
@@ -135,22 +135,6 @@
                     if (savebuffer) this->SaveBinary(bname, silent);
                 }
             }
-<<<<<<< HEAD
-=======
-        private:
-            /*! \brief update num_feature info */
-            inline void UpdateInfo(void){
-                this->num_feature = 0;
-                for (size_t i = 0; i < data.NumRow(); i++){
-                    booster::FMatrixS::Line sp = data[i];
-                    for (unsigned j = 0; j < sp.len; j++){
-                        if (num_feature <= sp[j].findex){
-                            num_feature = sp[j].findex + 1;
-                        }
-                    }
-                }
-            }
->>>>>>> 91bb4777
         };
     };
 };
