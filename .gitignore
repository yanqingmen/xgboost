# Compiled Object files
*.slo
*.lo
*.o
*.page
# Compiled Dynamic libraries
*.so
*.dylib
*.page
# Compiled Static libraries
*.lai
*.la
*.a
*~
*.Rcheck
*.rds
*.tar.gz
*txt*
*conf
*buffer
*model
*pyc
*train
*test
*group
*rar
*vali
*data
*sdf
Release
*exe*
*exp
ipch
*.filters
*.user
*log
Debug
*suo
*test*
.Rhistory
*.dll
*i386
*x64
*dump
*save
*csv
<<<<<<< HEAD
.Rproj.user
=======
*.cpage.col
*.cpage
xgboost
xgboost.mpi
xgboost.mock
train*
rabit
>>>>>>> b8986727
<|MERGE_RESOLUTION|>--- conflicted
+++ resolved
@@ -44,9 +44,7 @@
 *dump
 *save
 *csv
-<<<<<<< HEAD
 .Rproj.user
-=======
 *.cpage.col
 *.cpage
 xgboost
@@ -54,4 +52,3 @@
 xgboost.mock
 train*
 rabit
->>>>>>> b8986727
